---
slug: creating-an-app-to-model-road-mobility-networks-in-lima-peru
title: "Creating an app to model road mobility networks in Lima, Peru"
authors: [claudio]
tags: [osmnx, urban, mobility, network]
image: https://fused-magic.s3.us-west-2.amazonaws.com/blog-assets/claudio_social.png
hide_table_of_contents: false
keywords: [osmnx, urban, mobility, network]
---


<<<<<<< HEAD
In December 2023, I visited the [Institute for Metropolitan Planning](https://portal.imp.gob.pe/) (IMP) in Lima. The director had invited me to share some of my geospatial analysis projects from my master's studies and explore potential collaborations. Around that time, Lima's mayor had announced a bold infrastructure initiative: building 60 flyover bridges to ease traffic congestion in one of the most gridlocked cities in Latin America.
=======


On December 2023, I visited the Institute for Metropolitan Planning (IMP) in Lima. The director had invited me to share some of my geospatial analysis projects from my master's studies and explore potential collaborations. Around that time, Lima's mayor had announced a bold infrastructure initiative: building 6 flyover bridges to ease traffic congestion in one of the most gridlocked cities in Latin America.
>>>>>>> 4bfffb5e

When I asked how the city was simulating the impact of new network designs on urban mobility, the answer was: "We are not simulating anything, our budget is constrained, and there is no political will to solve this problem." I couldn't think of anything else after this meeting. I started thinking about how I could create an easy-to-use tool to simulate urban mobility using open-source data, tools with no subscriptions or licenses, and without data privacy concerns.

My first attempt with FastAPI and React came to an unfortunate halt. Fused allowed me to revisit the idea and easily create an API endpoint and lightweight app I could easily share with anyone.

import ReactPlayer from 'react-player'

<ReactPlayer playsinline={true} className="video__player" playing={true} muted={true} controls height="100%" url="https://fused-magic.s3.us-west-2.amazonaws.com/blog-assets/claudio.mp4" width="100%" />

<br></br>

{/* truncate */}

:::info

Find Claudio's UDF code and App associated with the blog post here:
- [Simple Trips Generation UDF](https://www.fused.io/workbench/catalog/Simple_Trips_Gen_Lima-bee0d668-9c1a-4c56-8657-2119e3c01edf)
- [Trip Simulation App](https://www.fused.io/workbench/apps#app/s/i/fa_4IuAi7YDQtqb8Nn2Zw1gHs).

:::





## Challenges Building With FastAPI & React

I took on IMP's challenge and, with references like Eclipse's [Simulation of Urban MObility](https://eclipse.dev/sumo/) (SUMO) app as my guide, I rolled up my sleeves and started building a simulation tool. The synergy between GeoPandas and [OSMnx](https://osmnx.readthedocs.io/en/stable/) allowed me to create a simple trip simulation based on real-world data and mobility behavior assumptions within days.

However, building the simulation was one thing. I also wanted to share the results interactively in a user-friendly format.

Before learning about Fused, I had set up a backend server with FastAPI and hosted a single generate_trips endpoint that would return GeoJSON data. The problem arose when trying to visualize the output. Downloading GeoJSON files and manually uploading them into tools like [Kepler.gl](https://kepler.gl/) was time-consuming and clunky. To address this I built a React application with [Deck.gl](https://deck.gl/), leveraging its TripsLayer to fetch and display streaming data from my API. It worked beautifully on localhost, but deployment costs were a blocker as neither I, as a student, nor the IMP had the budget to host the app. After two months of effort, I ended up with a half-finished tool that I couldn't effectively share. It was time to move on. Or so I thought…

## How a Fused UDF Simplified Everything

With Fused, all I had to do was write a Python function and my parallelized streaming service was ready to integrate with a Streamlit application via the App Builder. Here's how I redesigned the workflow as a [User Defined Function](/core-concepts/write/) (UDF) using lessons from my previous project:

1. Extracting the Road Network: Using OSMnx, I extracted road networks within a defined Area of Interest (AOI).
2. Enriching Data: Each road segment was assigned speed and travel time values.
3. Defining Population Data: A 1km² grid with population density and zoning data was loaded into a GeoPandas GeoDataFrame.
4. Setting Simulation Parameters:
    - Population size: Derived from density data.
    - Trips per person: Assumed at 2 trips/day (commute to and from work).
    - Origins and Destinations: Residential zones were assigned as homes and commercial zones as workplaces.
    - Trip Schedules: Normal probability distributions were used for departure (6-8 AM) and return times (5-7 PM).

import ImageUdfLima from '/blog/2024-12-05-claudio/udf_lima.png';

<div style={{textAlign: 'center'}}>
<img src={ImageUdfLima} alt="File"/>
</div>


With these parameters, the simulation sampled "home" and "work" nodes, calculated start times, and determined the shortest paths between origins and destinations. Async UDF calls made the process parallelized and efficient. The final output was a GeoDataFrame with:

- Start Time (Unix timestamp)
- Trip Type ("home" or "work")
- Path (list of coordinates)
- Timestamps (for each coordinate)

## Future Plans

This project is far from over. Here are the features I aim to add to make it a valuable tool for urban planners, especially in resource-constrained settings like Lima:

1. Larger AOI Support: Handle bigger datasets and simulate more trips.
2. Multimodal Routing: Incorporate walking, biking, driving, and public transit options, akin to OSRM profiles.
3. Custom Infrastructure: Allow users to model new transit infrastructure within the OSM road network.
4. Mobility Metrics: Provide detailed metrics (e.g., travel times, congestion levels) for each simulation.

With these enhancements, this tool could empower city stakeholders to make data-driven decisions on critical urban interventions—whether it's building flyovers or optimizing public transit routes. The ultimate goal? Improving mobility for over 11 million residents in Lima and beyond.


import Iframe from "@site/src/components/Iframe";
import CODE from "@site/src/app-iframe/python/claudio.py"

<div style={{marginTop: '2rem'}}>
<Iframe
  id="claudio"
  code={CODE}
  height="600px"
  useResizer={false}
/>
</div><|MERGE_RESOLUTION|>--- conflicted
+++ resolved
@@ -9,13 +9,7 @@
 ---
 
 
-<<<<<<< HEAD
-In December 2023, I visited the [Institute for Metropolitan Planning](https://portal.imp.gob.pe/) (IMP) in Lima. The director had invited me to share some of my geospatial analysis projects from my master's studies and explore potential collaborations. Around that time, Lima's mayor had announced a bold infrastructure initiative: building 60 flyover bridges to ease traffic congestion in one of the most gridlocked cities in Latin America.
-=======
-
-
-On December 2023, I visited the Institute for Metropolitan Planning (IMP) in Lima. The director had invited me to share some of my geospatial analysis projects from my master's studies and explore potential collaborations. Around that time, Lima's mayor had announced a bold infrastructure initiative: building 6 flyover bridges to ease traffic congestion in one of the most gridlocked cities in Latin America.
->>>>>>> 4bfffb5e
+On December 2023, I visited the [Institute for Metropolitan Planning](https://portal.imp.gob.pe/) (IMP) in Lima. The director had invited me to share some of my geospatial analysis projects from my master's studies and explore potential collaborations. Around that time, Lima's mayor had announced a bold infrastructure initiative: building 60 flyover bridges to ease traffic congestion in one of the most gridlocked cities in Latin America.
 
 When I asked how the city was simulating the impact of new network designs on urban mobility, the answer was: "We are not simulating anything, our budget is constrained, and there is no political will to solve this problem." I couldn't think of anything else after this meeting. I started thinking about how I could create an easy-to-use tool to simulate urban mobility using open-source data, tools with no subscriptions or licenses, and without data privacy concerns.
 
