--- conflicted
+++ resolved
@@ -8,11 +8,7 @@
 keywords: [crop, yield, corn, prediction, model]
 ---
 
-<<<<<<< HEAD
 Hello friends, thanks for following my journey so far. To catch you up, I'm trying to [solve the problem](/blog/the-strength-in-weak-data/) of farmers and traders relying on [weak and untimely predictions of corn yield](/blog/the-strength-in-weak-data-part-2/). Weak because they are at the national level and untimely because the predictions come once a month.
-=======
-Hello, friends! 👋 Welcome back to our adventure in transforming weak and untimely corn yield predictions into something far more actionable and precise. If you're just tuning in, no worries—I'll catch you up!
->>>>>>> fbe9c65a
 
 So here's the deal: farmers and traders have been relying on national-level corn yield predictions that are not only **weak** but also **painfully slow**, arriving just **once a month**. Imagine making critical decisions based on a single data point each month. Not ideal, right?
 
@@ -26,23 +22,18 @@
 
 ## Motivations
 
-<<<<<<< HEAD
+
 Let's find some efficiencies using advanced geospatial modeling and the latest research…
 
 Based on [my previous](/blog/the-strength-in-weak-data/) [articles](/blog/the-strength-in-weak-data-part-2/), we know the Solar Induced Flourescence is a direct measurement of photosynthesis and therefore a better indicator of crop yield than NVDI indices.
-=======
+
 In previous articles, we explored how Solar Induced Fluorescence (SIF) functions like a heart rate monitor for plants, directly monitoring photosynthesis in real time to provide a precise measure of crop productivity. In contrast, NDVI indices, which rely on reflectance data, offer only a surface-level snapshot, akin to a photograph of someone at the gym—showing appearance but not effort. By capturing the biochemical energy plants expend during photosynthesis, SIF surpasses NDVI as a predictive tool, offering a more reliable and dynamic indicator of crop yields.
->>>>>>> fbe9c65a
 
 But there's a catch—this data is weak because it's at a **25 km² resolution**, which any geospatial machine learning scientist would find, well, less than ideal. To make matters worse, our actual yield data (our target variable) is at the **county level**. Double yikes!
 
 But fear not. This problem can be solved!
 
-<<<<<<< HEAD
 Thanks to the scaling capabilities for geospatial modeling in Fused I am able to solve this data by increasing the amount of data and therefore the statistical power of it.
-=======
-Thanks to the scaling capabilities for geospatial modeling in **Fused**, we're able to enhance this data by increasing both its **quantity** and **statistical power**.
->>>>>>> fbe9c65a
 
 ## Diving into the Data Details
 
