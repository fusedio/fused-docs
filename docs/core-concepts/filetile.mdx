---
id: filetile
title: Map Tile/File
tags: [write, endpoints, api, http, file, tile]
sidebar_position: 4
toc_min_heading_level: 2
toc_max_heading_level: 4
---

# Map Tile/File

When UDFs are called, they [run](/core-concepts/run-udfs/) and return the output of the execution. They can be called in two ways that influence how Fused handles them: `File` and `Tile`.

### Single File

In `File` mode, the UDF runs within a single HTTP response. This is suitable for tasks that can be completed in a single request, such as processing data that fits in memory.

import ImageFile from '@site/static/img/image-file2.png';

<div style={{textAlign: 'center'}}>
<img src={ImageFile} alt="File" style={{width: 600,}} />
</div>

### Map Tiles

`Tile` mode is designed to process geospatial datasets in grid-based tiles that align with [web map tiling schemas](https://wiki.openstreetmap.org/wiki/Slippy_map). Each Tile request may correspond to a spatial slice of a larger dataset, making it ideal to work with large datasets that can be spatially filtered.

When a UDF endpoint is called as `Tile`, Fused passes `bounds` as the first argument, which the UDF can use to spatially filter the dataset. The [`bounds` object](/core-concepts/filetile/#bounds-object-types) specifies a tile by its bounds or XYZ index.

import ImageTile from '@site/static/img/image-tile2.png';

<div style={{textAlign: 'center'}}>
<img src={ImageTile} alt="File" style={{width: 600}} />
</div>

This is in contrast with a `File` call, where the UDF runs within a single HTTP response. In `File` mode, the UDF doesn't receive a `bounds` object to spatially filter data into tiles.

Responses with spatial data can render on a map. `GeoDataFrames` already contain spatial geometry information. If a raster does not contain spatial information, the bounds must be specified alongside the output object, separated by a comma, to determine its location on a map.

```python showLineNumbers
return arr, [xmin, ymin, xmax, ymax]
```

## The `bounds` object

A UDF may use the `bounds` parameter to spatially filter datasets and load into memory only the data that corresponds to the `bounds` spatial bounds. This reduces latency and data transfer costs.
[Cloud-optimized formats](/core-concepts/data_ingestion/file-formats/) are particularly suited for these operations - they include [Cloud Optimized GeoTiff](https://www.cogeo.org/), [Geoparquet](https://geoparquet.org/), and [GeoArrow](https://geoarrow.org/format.html).

### `bounds` object types

The `bounds` object defines the spatial bounds of the Tile, which can be represented as a geometry object or XYZ index.

#### `fused.types.Tile`

This is a [geopandas.GeoDataFrame](https://geopandas.org/en/stable/docs/reference/api/geopandas.GeoDataFrame.html) with `x`, `y`, `z`, and `geometry` columns.

```python showLineNumbers
@fused.udf
def udf(bounds: fused.types.Tile=None):
    print(bounds)

>>>      x    y   z                                           geometry
>>> 0  327  790  11  POLYGON ((-122.0 37.0, -122.0 37.1, -122.1 37.1, -122.1 37.0, -122.0 37.0))
```

#### `fused.types.Bounds`

This is a `list` of 4 points representing the bounds (extent) of a geometry. The 4 points represent `[xmin, ymin, xmax, ymax]` of the bounds.

```python showLineNumbers
@fused.udf
def udf(bounds: fused.types.Bounds=None):
    print(bounds)

>>> [-1.52244399, 48.62747869, -1.50004107, 48.64359255]
```

:::note
`fused.types.Bounds` is a list of 4 points so it cannot be returned by a UDF directly. The simplest way to return it is to convert it to a `GeoDataFrame`:

```python showLineNumbers
@fused.udf
def udf(bounds: fused.types.Bounds=None):
    import shapely
    import geopandas as gpd
    utils = fused.load("https://github.com/fusedio/udfs/tree/e74035a1/public/common/").utils
    bounds = utils.bounds_to_gdf(bounds)
    print(bounds)
    return bounds
```

<<<<<<< HEAD
The `fused` module also comes with many [handy utils functions](https://github.com/fusedio/udfs/blob/58288bff7b5f34bff100b24b0edd226cbada4970/public/common/utils.py#L1891) that allow you to quickly access these common operations:
=======
The `fused` module also comes with many [handy utils functions](https://github.com/fusedio/udfs/blob/e74035a1/public/common/utils.py#L1891) that allow you to quickly access these common operations. For example, you can also use `utils.estimate_zoom` utility function to estimate the zoom level that matches the bounds:
>>>>>>> d47c9ecc

```python showLineNumbers
@fused.udf
def udf(bounds: fused.types.Bounds=None):
    utils = fused.load("https://github.com/fusedio/udfs/tree/e74035a1/public/common/").utils
    zoom = utils.estimate_zoom(bounds)
    print(zoom)
    bounds = utils.bounds_to_gdf(bounds)
    return bounds
```


:::

<details>
    <summary>Comparison of `TileGDF` and `ViewportGDF` geometries in [Workbench Map View](/workbench/udf-builder/map/)</summary>

    Comparing the same UDF with a different `bounds` input

    1. `bounds: fused.types.Tile`

    ![Tile UDF](/img/core-concepts/file_tile/tile_udf.png)

    2. `bounds: fused.types.Bounds`

    (We also turn `bounds` into a `gpd.GeoDataFrame` to render it in Workbench)

    ![Bounds UDF](/img/core-concepts/file_tile/bounds_udf.png)

</details>

### Legacy types

These types are still currently supported in `fused` though only for legacy reasons and will soon be deprecated.

{/* #### `fused.types.Bbox`

This is a [shapely.geometry.polygon.Polygon](https://shapely.readthedocs.io/en/stable/reference/shapely.Polygon.html) corresponding to the Tile's bounds.

```python showLineNumbers
@fused.udf
def udf(bbox: fused.types.Bbox=None):
    print(bbox)
    return bbox

>>> POLYGON ((-122.0 37.0, -122.0 37.1, -122.1 37.1, -122.1 37.0, -122.0 37.0))
```

#### `fused.types.TileXYZ`

This is a [mercantile.Tile](https://mercantile.readthedocs.io/en/stable/api/mercantile.html) object with values for the `x`, `y`, and `z` Tile indices.

```python showLineNumbers
@fused.udf
def udf(bbox: fused.types.TileXYZ=None):
    print(bbox)
    return bbox

>>> Tile(x=328, y=790, z=11)
``` */}

#### [Legacy] `fused.types.TileGDF`

This behaves the same as [`fused.types.Tile`](/core-concepts/filetile/#fusedtypestile).

#### [Legacy] `fused.types.ViewportGDF`

This is a [geopandas.geodataframe.GeoDataFrame](https://geopandas.org/en/stable/docs/reference/api/geopandas.GeoDataFrame.html) with a `geometry` column corresponding to the Polygon geometry of the current viewport in the Map.
```python showLineNumbers
@fused.udf
def udf(bbox: fused.types.ViewportGDF=None):
    print(bbox)
    return bbox

>>>  geometry
>>>  POLYGON ((-122.0 37.0, -122.0 37.1, -122.1 37.1, -122.1 37.0, -122.0 37.0))
```

#### [Legacy] `bbox` object

UDFs defined using the legacy keyword `bbox` are automatically now mapped to `bounds`. Please update your code to use `bounds` directly as this alias will be removed in a future release.

## Call HTTP endpoints

A UDF called via an [HTTP endpoint](/core-concepts/run-udfs/run-small-udfs/#http-requests) is invoked as `File` or `Tile`, depending on the URL structure.

### File endpoint

This endpoint structure runs a UDF as a `File`. See implementation examples with [Felt](/user-guide/out/felt/#vector) and [Google Sheets](/user-guide/out/googlesheets/#2-create-a-url-for-the-udf) for vector.

```bash
https://www.fused.io/server/.../run/file?dtype_out_vector=csv
```

:::info
   In some cases, `dtype_out_vector=json` may return an error. This can happen when a GeoDataFrame without a `geometry` column is being return or a Pandas DataFrame. You can bypass this by using `dtype_out_vector=geojson`.
:::

### Tile endpoint

This endpoint structure runs a UDF as a `Tile`. The `{z}/{x}/{y}` templated path parameters correspond to the Tile's XYZ index, which Tiled web map clients dynamically populate. See implementation examples for Raster Tiles with [Felt](/user-guide/out/felt/#raster-tiles) and [DeckGL](/user-guide/out/deckgl/#raster-tile-layers), and for Vector Tiles with [DeckGL](/user-guide/out/deckgl/#vector-tile-layers) and [Mapbox](/user-guide/out/mapbox/#a-vector-tile-layers).

```bash
https://www.fused.io/server/.../run/tiles/{z}/{x}/{y}?&dtype_out_vector=csv
```

## Tile UDF behavior in `fused.run()`

UDFs behave different when using `fused.types.Tile` than in any other case. When passing a `gpd.GeoDataFrame`. `shapely.Geometry` to bounds:

```python showLineNumbers
fused.run(tile_udf, bounds=bounds)
```

Or passing `X Y Z`:

```python showLineNumbers
fused.run(tile_udf, x=1, y=2, z=3)
```

The `tile_udf` gets tiled and run on [Web mercator XYZ tiles](https://en.wikipedia.org/wiki/Tiled_web_map) and then combined back together to speed up processing rather than executing a single run.

This is in contrast to most other UDFs (either using no `bounds` input at all or using `bounds: fused.types.Bounds`) which run a single run across the given input.<|MERGE_RESOLUTION|>--- conflicted
+++ resolved
@@ -89,11 +89,7 @@
     return bounds
 ```
 
-<<<<<<< HEAD
-The `fused` module also comes with many [handy utils functions](https://github.com/fusedio/udfs/blob/58288bff7b5f34bff100b24b0edd226cbada4970/public/common/utils.py#L1891) that allow you to quickly access these common operations:
-=======
 The `fused` module also comes with many [handy utils functions](https://github.com/fusedio/udfs/blob/e74035a1/public/common/utils.py#L1891) that allow you to quickly access these common operations. For example, you can also use `utils.estimate_zoom` utility function to estimate the zoom level that matches the bounds:
->>>>>>> d47c9ecc
 
 ```python showLineNumbers
 @fused.udf
