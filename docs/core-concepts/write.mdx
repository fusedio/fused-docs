--- conflicted
+++ resolved
@@ -172,15 +172,10 @@
 
 UDFs can return the following objects:
 
-<<<<<<< HEAD
 - Tables: `pd.DataFrame`, `pd.Series`, `gpd.GeoDataFrame`,  `gpd.GeoSeries`, and `shapely geometry`.
 - Arrays: `numpy.ndarray`, `xarray.Dataset`, `xarray.DataArray`, and `io.BytesIO`. Fused Workbench only supports the rendering of `uint8` arrays. Rasters without spatial metadata should indicate their [tile bounds](/core-concepts/filetile/#map-tiles).
 - Simple Python objects: `str`, `int`, `float`, `bool`. 
 - Dictionaries: `dict`. Useful to return dictionaries of raster numpy array for example.
-=======
-- Tables can be: `pd.DataFrame`, `pd.Series`, `gpd.GeoDataFrame`,  `gpd.GeoSeries`, and `shapely geometry`.
-- Arrays can be: `numpy.ndarray`, `xarray.Dataset`, `xarray.DataArray`, and `io.BytesIO`. Fused Workbench only supports the rendering of `uint8` arrays. Rasters without spatial metadata should indicate their [tile bounds](/core-concepts/filetile/#tile).
->>>>>>> 69f6f6b5
 
 ## Save UDFs
 
