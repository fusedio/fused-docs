---
id: build-with-llms
title: Build with LLMs
sidebar_label: Build with LLMs
sidebar_position: 2
---

# Building with LLMs: Getting things done, fast.

_Our mission at Fused is to help you get things done, fast. LLMs can help you write User Defined Functions, then leverage Fused to get feedback on your execution and make analytics faster_

This setup helps you setup [Cursor](https://www.cursor.com/) code editor in a way that helps you write & debug UDFs fast.

By the end of this guide you'll have:
- A custom Cursor setup that allows you to ask LLMs to write UDFs for you
- Cursor testing + debugging UDFs based on Fused best practices
- Gives you links to open UDFs in Workbench directly

## Requirements

- A Fused Account with an engine
- A [Cursor](https://www.cursor.com/) account
- Locally installed Cursor (update to latest version)

## Setup

#### 1. Install `fused` [locally](/python-sdk/#install). 

This is to help Cursor write UDFs, save them to Workbench for you as well as test & debug them. 

```python
pip install "fused[all]" # this installs optional dependencies especially helpful for geospatial operations
```

You also need to be [logged in](/python-sdk/#install) to your Fused account for Cursor to be able to save UDFs to Workbench for you. You can test this with:

```python
import fused
fused.api.whoami()

>>>
{
    'name': 'user@example.com',
    ...
    'is_active': True, # if you see this, you're logged in!
    ...
}
```

#### 2. (Optional but recommended) Clone the `udfs` public [repo](https://github.com/fusedio/udfs)

At Fused we want to build things quickly so we made a [common set of functions](https://github.com/fusedio/udfs/blob/main/public/common/utils.py) that we often re-use
You can pass this to Cursor to help it write UDFs without having to re-invent the wheel.

```bash
git clone https://github.com/fusedio/udfs.git
cd udfs/
```

#### 3. Start Cursor locally

Either click on it in your applications or:

```bash
cursor .
```

#### 4. Give Cursor knowledge about Fused

<details>
<summary>Update Cursor to latest version</summary>

Cursor & all AI tools are evolving so quickly we recommend you update Cursor to the latest version. 
Some of the exact layouts might change by the time you read this.

On Mac you can update Cursor by clicking the top left application and selecting "Check for Updates"

![Update Cursor](/img/user-guide/best-practices/build-with-llms/Cursor_check_for_updates.png)

</details>


- Go to Cursor settings -> "Indexing & Docs" -> "+ Add Docs"
- Give it `https://docs.fused.io/`

Under the hood Cursor will go index the Fused docs so it has access to all the examples, Python SDK & Best Practices.

#### 5. Giving Cursor some [Rules](https://docs.cursor.com/context/rules)

Cursor supports passing [rules](https://docs.cursor.com/context/rules) to help it write better code.

We're constantly testing & tweaking the best practices for getting LLMs to help us write good UDFs. We can pass some of our findings to Cursor directly:
- Go to Cursor settings -> "Rules" -> "+ Add Rule"
- Copy the txt from this [Github Gist](https://gist.github.com/MaxLenormand/6c72f27192c8a81d51bdf2e8d964ab5f) directly into the text field

:::tip We're constantly updating these Rules

Come back every once in a while to get more recent rules as we explore with LLM models, improve our docs & best practices.

If you find anything helpful, let us know on [Discord](https://discord.com/invite/BxS5wMzdRk), we're always looking to improve!
:::

#### 6. Select the right models

When starting a new chat, you can select which model you want to use. At the time of writing this (June 2025) we recommend:

- `claude-4-sonnet` to have the best results (though takes a bit longer to respond)

![Claude model selection](/img/user-guide/best-practices/build-with-llms/Cursor_select_model.png)

#### 6. (Optional but recommended) Enable "Auto-Run"

You can ask Cursor to auto-run the code it suggests you:
- Go to Cursor settings -> "Chat" -> "Auto-Run"
- Enable "Auto-Run"

![Cursor Auto-Run](/img/user-guide/best-practices/build-with-llms/Cursor_auto_run_toggle.png)

:::warning Use auto run at your own risk!

Auto run allows Cursor to work in the background, iterate on a UDF as it tests it and iterating by itself. But it does so by running all the code it comes up with. 

We recommend you ask Cursor to make a UDF for you first without toggling this on so you can see what it's doing.

Keep in mind your LLM has access to:
- Overwrite your existing UDFs
- Deleting UDFs
- Running any UDF on your behalf

That being said, Auto-Run is still a great way to get things done fast!
:::

## Ask Cursor to write UDFs for you!

Start a new Chat and ask cursor to make a UDF for you:

```md
Write a new UDF that returns the building density for a given bounding box.
```

Cursor should give you a link to the UDF in Workbench that you can click on open!

![UDF written by Cursor in Wb](/img/user-guide/best-practices/build-with-llms/UDF_written_by_Cursor.png)

## Examples of what Cursor can help you with:

- Joining different UDFs together
    - Give it names of UDFs you want to combine, it should help you write a new UDF that joins them together
- Improve the performance of an existing UDF
    - Ask your LLM to improve a UDF you already have by looking at the Best Practices and seeing how it can help you
- Find interesting datasets from the list of [Public UDFs](https://www.fused.io/workbench/catalog?tab=public)


## Getting unblocked

<details>
<summary>Cursor can't run `fused` locally properly</summary>

If you get errors when trying to run fused commands in Cursor, it's likely because Cursor is not using the right Python environment. Here are a few things to try:

1. Make sure you have the right Python environment activated. You can do this by:
   - Opening the command palette (Cmd/Ctrl + Shift + P)
   - Searching for "Python: Select Interpreter"
   - Selecting the environment where you installed fused

2. If that doesn't work pass what you need to activate the correct environment to Fused as rule:
- Go to Cursor settings -> "Rules" -> "+ Add Rule"
- Give it instructions, for example:

```md
Always run:
`source /Users/user/miniforge3/etc/profile.d/conda.sh` and then `conda activate fused` to use the latest fused packages
```

3. Try restarting Cursor after activating the right environment

You might need to tinker a bit to make sure you've got the proper environment activated. If nothing else, ask Cursor to help you!

</details>

<details>
<<<<<<< HEAD
<summary>Cursor Agent hangs after running some code</summary>

This seems to be a bug if you have `zsh` and `powerlevel10k`. 

At time of writing this isn't fully solved but forums [recommend editing](https://forum.cursor.com/t/cursor-agent-mode-when-running-terminal-commands-often-hangs-up-the-terminal-requiring-a-click-to-pop-it-out-in-order-to-continue-commands/59969/44) your `.zshrc` file to remove the `powerlevel10k` plugin.

</details>

<details>
=======
>>>>>>> ce11659f
<summary>I don't see some of these settings in Cursor Settings</summary>

Cursor & AI tools are evolving so quickly we recommend you update Cursor to the latest version as some of the exact layouts keep changing.

On Mac you can update Cursor by clicking the top left application and selecting "Check for Updates"

![Update Cursor](/img/user-guide/best-practices/build-with-llms/Cursor_check_for_updates.png)

</details>

<details>
<summary>I don't see the UDF I wrote in Workbench</summary>

You might not be logged into your Fused Account. Try:

```python
import fused
fused.api.whoami()

>>>
{
    'name': 'user@example.com',
    ...
    'is_active': True, # if you see this, you're logged in!
    ...
}
```

Cursor might also have not been able to save the UDF to Workbench. Sometimes just ask it again! It can also give you the name of the UDF it wrote, which you can then find in your Saved UDFs in Workbench.

</details>

### Share your findings with us!

We're always looking to improve our best practices and make it easier to get things done with LLMs. 

If you have any feedback, let us know on [Discord](https://discord.com/invite/BxS5wMzdRk)!<|MERGE_RESOLUTION|>--- conflicted
+++ resolved
@@ -179,7 +179,6 @@
 </details>
 
 <details>
-<<<<<<< HEAD
 <summary>Cursor Agent hangs after running some code</summary>
 
 This seems to be a bug if you have `zsh` and `powerlevel10k`. 
@@ -189,8 +188,7 @@
 </details>
 
 <details>
-=======
->>>>>>> ce11659f
+
 <summary>I don't see some of these settings in Cursor Settings</summary>
 
 Cursor & AI tools are evolving so quickly we recommend you update Cursor to the latest version as some of the exact layouts keep changing.
