--- conflicted
+++ resolved
@@ -14,11 +14,7 @@
 
 ## 1. Generate a signed URL for a UDF
 
-<<<<<<< HEAD
-First, create a UDF and [generate a HTTP endpoint](/core-concepts/run/#http-requests).
-=======
 First, create a UDF and [generate an HTTP endpoint](/core-concepts/run/#http-requests).
->>>>>>> de02d1dc
 
 ## 2. Load data into Felt
 
