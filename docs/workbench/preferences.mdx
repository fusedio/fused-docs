---
id: preferences
title: Preferences
tags: [Preferences]
sidebar_position: 5
---

You can access the Preferences page from Workbench by clicking on Preferences in the bottom-left corner.

This page contains general user preferences, experimental features, theme selection, data settings, and other customization options.

<<<<<<< HEAD
import preferences from '/img/workbench/preferences/preferences_new.png';
=======
import preferences from '/img/workbench/preferences/new_preferences.png';
>>>>>>> 559a836f

<div style={{ textAlign: 'center' }}>
  <img src={preferences} alt="File" style={{ width: '90%' }} />
</div><|MERGE_RESOLUTION|>--- conflicted
+++ resolved
@@ -9,11 +9,7 @@
 
 This page contains general user preferences, experimental features, theme selection, data settings, and other customization options.
 
-<<<<<<< HEAD
-import preferences from '/img/workbench/preferences/preferences_new.png';
-=======
 import preferences from '/img/workbench/preferences/new_preferences.png';
->>>>>>> 559a836f
 
 <div style={{ textAlign: 'center' }}>
   <img src={preferences} alt="File" style={{ width: '90%' }} />
