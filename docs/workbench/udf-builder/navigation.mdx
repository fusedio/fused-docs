--- conflicted
+++ resolved
@@ -12,8 +12,6 @@
 "Zoom to layer" allows you to quickly zoom the map to the location of the relevant UDF layer. You would use it when you want to focus the map on a specific area or features defined by the layer, especially when the UDF has a spatial component or a default view state.
 UDFs that return an object with a spatial component or have a [default view state](/workbench/udf-builder/code-editor/#default-view-state) show a "zoom to layer". Clicking it zooms the map to the relevant location.
 
-
-
 <ReactPlayer playsinline={true} className="video__player" loop={true} playing={false} muted={true} controls height="100%" url="https://fused-magic.s3.us-west-2.amazonaws.com/workbench-walkthrough-videos/zoomtolayer.mp4" width="100%" />
 
 ## Layer Visibility
@@ -22,25 +20,6 @@
 
 <ReactPlayer playsinline={true} className="video__player" playing={false} muted={true} controls height="100%" url="https://fused-magic.s3.us-west-2.amazonaws.com/workbench-walkthrough-videos/docs_rewrite/layer_visibility.mp4" width="100%" />
 
-<<<<<<< HEAD
-## UDF actions 
-
-The toolbar provides different actions depending on the state of the UDF. If the UDF is saved, a Close UDF button is available to exit the editor. If the UDF is unsaved and still being edited, a Delete button replaces it, allowing users to discard the changes.
-
-![Close UDF](/img/workbench/udf-builder/close-udf.png)
-
-## Expand Parameters
-
-The Expand Parameters option displays available parameters for the UDF. If no parameters are configured, a message guides users to the settings tab for configuration. Additionally, a manually added description provides context about the UDF's functionality.
-
-![Expand parameters](/img/workbench/udf-builder/expand-parameters.png)
-
-## Reordering UDFs
-
-Users can reorder UDFs by dragging them up and down within the list. This allows for better organization and prioritization of functions.
-
-<ReactPlayer playsinline={true} className="video__player" playing={false} muted={true} controls height="100%" url="https://fused-magic.s3.us-west-2.amazonaws.com/workbench-walkthrough-videos/docs_rewrite/reordering_udfs.mp4" width="100%" />
-=======
 ## UDF Options
 
 The UDF list includes several interactive options to manage and organize functions efficiently.
@@ -63,4 +42,3 @@
 <div style={{ textAlign: 'center' }}>
   <img src={udfOpt} alt="File" style={{ width: '75%' }} />
 </div>
->>>>>>> 45cf4874
