---
id: udf-catalog
title: UDF Catalog
tags: [catalog, udf]
sidebar_position: 2
---


The UDF Catalog offers a searchable collection of [User Defined Functions (UDFs)](/core-concepts/why/) that can be imported into the [UDF Builder](/workbench/udf-builder/) for editing. It facilitates sharing and discovering UDFs within teams and the broader Fused community.

Data teams frequently encounter silos when looking to share and reuse code snippets & data across different projects. Traditional notebooks pose challenges in version control, sharing individual utility functions, managing dependencies, and reproducing results in new environments. Additionally, assets often end up disconnected from the code that generated them. UDFs on the other hand encapsulate modules, outputs, and code, which addresses issuess related to reproducibility and lineage.


- Create a [new UDF](/workbench/udf-catalog/#new-udf)
- [Search](/workbench/udf-catalog/#search) the catalog across [UDF categories](/workbench/udf-catalog/#udf-categories)
- View the detailed [profile](/workbench/udf-catalog/#udf-profile) for each UDF
- Add any UDF from its [Github URL](/workbench/udf-catalog/#add-from-github-url)




<ReactPlayer playsinline={true} className="video__player" playing={false} muted={true} controls height="100%" url="https://fused-magic.s3.us-west-2.amazonaws.com/workbench-walkthrough-videos/docs_rewrite/udf_catalog_edit.mp4" width="100%" />



## New UDF

Create a new UDF by clicking the top-right "New UDF" button. This opens a UDF with a base template.

![UDF Catalog](/img/udfcatalog_august.png)


## Search

Open the UDF Catalog by Clicking "Add UDF". Search UDFs by name, sort them, and toggle between gallery and list views. Click UDF cards to view their profiles or add them to the UDF Builder.

![Add UDF Button](/img/addudfbutton.png)


### UDF categories

- **Public UDFs:** Verified and accessible to all users
- **Community UDFs:** Shared by the community and accessible to all users
- **Team UDFs:** Shared privately within a team in a [GitHub](/core-concepts/content-management/git/) repo
- **Saved UDFs:** Private UDFs in the user's account


## Add from GitHub URL

<<<<<<< HEAD
If [GitHub integration is enabled](/core-concepts/content-management/git/) on your Workbench, you can paste the link of any UDF from GitHub to open it. This allows you to open a UDF from any branch or revision from GitHub.
=======
If [GitHub integration is enabled](/core-concepts/content-management/git/#enabling-github-integration) on your Workbench, you can paste the link of any UDF from GitHub to open it. This allows you to open a UDF from any branch or revision from GitHub.
>>>>>>> d47c9ecc

<ReactPlayer playsinline={true} className="video__player" playing={false} muted={true} controls height="100%" url="https://fused-magic.s3.us-west-2.amazonaws.com/workbench-walkthrough-videos/docs_rewrite/import_udf_from_github2.mp4" width="100%" />


## UDF profile

Select a UDF to view its profile which includes the [`README.md` description](/workbench/udf-builder/code-editor/#description), last update date, author, link to its code on GitHub, and code preview.

## Contribute to Fused

Fused welcomes your skills and enthusiasm in support of the geospatial community!

There are numerous opportunities to get involved, from contributing code to engaging the community on [Discord](https://discord.com/invite/BxS5wMzdRk), [LinkedIn](https://www.linkedin.com/company/fusedio/), and other social media platforms.

### Where to start?

UDFs can be easily re-used, so before you build something new or share yours with the community, check the [UDF Catalog](https://www.fused.io/workbench/catalog) to see if someone has already built something you might benefit from! Here are a few examples of Public & Community UDFs:

- [Opening Overture Building Datasets](https://www.fused.io/workbench/catalog/Overture_Maps_Example-77970462-8c4d-44dd-87ad-3520f5d7bd83) to browse the latest building dataset from Overture's open data on [Source Coop](https://source.coop/repositories/fused/overture/description)
- [Exploring Sentinel 2 satellite imagery](https://www.fused.io/workbench/catalog/Sentinel_Tile_Example-a6b7839c-4886-4ea7-b168-c5c763c02c18) by using [Microsoft's Planetary Computer](https://planetarycomputer.microsoft.com/dataset/sentinel-2-l2a) or [AWS Open Data Program](https://registry.opendata.aws/sentinel-2/)
- [Computing height for buildings in the US using the ALOS 30m Digital Surface Model](https://www.fused.io/workbench/catalog/DSM_Zonal_Stats-0c801e56-d0c4-47e8-a5ce-90d37703bdb7)

### Publish a UDF to a GitHub repository

<<<<<<< HEAD
Once you write a UDF, you can use the Push to GitHub button in Fused Workbench to publish or update your UDF in a GitHub repository. You will be able to select the repository (e.g. `fusedudf`, `community`, or `public`) and automatically create a pull request on GitHub.

To enable the GitHub integration, you need to click on Preferences in the bottom left corner, then toggle-on "Enable GitHub Integration".
=======
Once you write a UDF, you can use the Push to GitHub button in Fused Workbench to publish or update your UDF in a GitHub repository. You will be able to select the repository (e.g., fusedudf, community, or public) and automatically create a pull request on GitHub. Read how to [enable the GitHub integration](/core-concepts/content-management/git/#enabling-github-integration).
>>>>>>> d47c9ecc

To add a UDF to the community repository, select community from the dropdown before creating a pull request.

<ReactPlayer playsinline={true} className="video__player" playing={false} muted={true} controls height="100%" url="https://fused-magic.s3.us-west-2.amazonaws.com/workbench-walkthrough-videos/docs_rewrite/push_udf_to_github2.mp4" width="100%" />

:::info
Note that once the UDF is committed to the main branch of the repo, you can expect to wait 3 minutes for it to deploy and appear in the UDF Catalog.
:::<|MERGE_RESOLUTION|>--- conflicted
+++ resolved
@@ -47,11 +47,7 @@
 
 ## Add from GitHub URL
 
-<<<<<<< HEAD
-If [GitHub integration is enabled](/core-concepts/content-management/git/) on your Workbench, you can paste the link of any UDF from GitHub to open it. This allows you to open a UDF from any branch or revision from GitHub.
-=======
 If [GitHub integration is enabled](/core-concepts/content-management/git/#enabling-github-integration) on your Workbench, you can paste the link of any UDF from GitHub to open it. This allows you to open a UDF from any branch or revision from GitHub.
->>>>>>> d47c9ecc
 
 <ReactPlayer playsinline={true} className="video__player" playing={false} muted={true} controls height="100%" url="https://fused-magic.s3.us-west-2.amazonaws.com/workbench-walkthrough-videos/docs_rewrite/import_udf_from_github2.mp4" width="100%" />
 
@@ -76,18 +72,14 @@
 
 ### Publish a UDF to a GitHub repository
 
-<<<<<<< HEAD
-Once you write a UDF, you can use the Push to GitHub button in Fused Workbench to publish or update your UDF in a GitHub repository. You will be able to select the repository (e.g. `fusedudf`, `community`, or `public`) and automatically create a pull request on GitHub.
-
-To enable the GitHub integration, you need to click on Preferences in the bottom left corner, then toggle-on "Enable GitHub Integration".
-=======
-Once you write a UDF, you can use the Push to GitHub button in Fused Workbench to publish or update your UDF in a GitHub repository. You will be able to select the repository (e.g., fusedudf, community, or public) and automatically create a pull request on GitHub. Read how to [enable the GitHub integration](/core-concepts/content-management/git/#enabling-github-integration).
->>>>>>> d47c9ecc
+Once you write a UDF, you can use the Push to GitHub button in Fused Workbench to publish or update your UDF in a GitHub repository. You will be able to select the repository (e.g., `fusedudf`, `community`, or `public`) and automatically create a pull request on GitHub. Read how to [enable the GitHub integration](/core-concepts/content-management/git/#enabling-github-integration).
 
 To add a UDF to the community repository, select community from the dropdown before creating a pull request.
 
 <ReactPlayer playsinline={true} className="video__player" playing={false} muted={true} controls height="100%" url="https://fused-magic.s3.us-west-2.amazonaws.com/workbench-walkthrough-videos/docs_rewrite/push_udf_to_github2.mp4" width="100%" />
 
 :::info
+
 Note that once the UDF is committed to the main branch of the repo, you can expect to wait 3 minutes for it to deploy and appear in the UDF Catalog.
+
 :::