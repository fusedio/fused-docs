--- conflicted
+++ resolved
@@ -101,8 +101,4 @@
 
 ---
 
-<<<<<<< HEAD
-Generated automatically from Fused documentation. Last updated: 2025-08-26
-=======
-Generated automatically from Fused documentation. Last updated: 2025-08-27
->>>>>>> 1f7d135e
+Generated automatically from Fused documentation. Last updated: 2025-08-27