--- conflicted
+++ resolved
@@ -10810,7 +10810,6 @@
  <ReactPlayer playsinline={true} className="video__player" playing={false} muted={true} controls height="100%" url="https://fused-magic.s3.us-west-2.amazonaws.com/workbench-walkthrough-videos/docs_rewrite/account_page_edit2.mp4" width="100%" />
 
 ---
-<<<<<<< HEAD
 
 // File: workbench/preferences
 
@@ -10818,15 +10817,6 @@
 
 This page contains general user preferences, experimental features, theme selection, data settings, and other customization options.
 
-=======
-
-// File: workbench/preferences
-
-You can access the Preferences page from Workbench by clicking on Preferences in the bottom-left corner.
-
-This page contains general user preferences, experimental features, theme selection, data settings, and other customization options.
-
->>>>>>> 7ea9f831
 ![Preferences button location](/img/workbench/preferences/new_preferences.png)
 
 This page is roughly split in 2 sections:
