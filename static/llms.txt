--- conflicted
+++ resolved
@@ -926,7 +926,6 @@
 ## Caching any Python function: [`@fused.cache`](/python-sdk/top-level-functions/#fusedcache)
 
 ### Locally
-<<<<<<< HEAD
 
 Any Python function, either inside a UDF or even locally on your machine can be cached using the [`@fused.cache`](/python-sdk/top-level-functions/#fusedcache) decorator around it:
 
@@ -957,38 +956,6 @@
 
 ### Inside a UDF
 
-=======
-
-Any Python function, either inside a UDF or even locally on your machine can be cached using the [`@fused.cache`](/python-sdk/top-level-functions/#fusedcache) decorator around it:
-
-```python {5} showLineNumbers
-# This works locally on your machine
-import python
-from datetime import datetime
-
-@fused.cache(cache_max_age='30s')
-def telling_time():
-    current_time = datetime.now().strftime("%Y-%m-%d %H:%M:%S")
-    return current_time
-
-telling_time()
-```
-
-![Fused_cache_function_locally](/img/core-concepts/caching/fused_cache_function.png)
-
-As seen in the debug logs, your cached data will be saved under `/tmp/cached_data/tmp/` locally.
-
-:::tip
-Similar to how this works with [`fused.run()`](/python-sdk/top-level-functions/#run), you can overwrite [`cache_max_age`](/core-concepts/cache/#defining-your-cache-lifetime-cache_max_age) when executing your function directly:
-
-```python showLineNumbers
-telling_time(cache_max_age="0s") # Overwrite cache duration to be 0s, i.e. no caching
-```
-:::
-
-### Inside a UDF
-
->>>>>>> 0b23ab5d
 This also works inside a UDF by passing [`@fused.cache`](/python-sdk/top-level-functions/#fusedcache) decorator around any function:
 
 ```python {5} showLineNumbers
@@ -9957,8 +9924,7 @@
 import ReactPlayer from 'react-player';
 
 <ReactPlayer className="video__player" playing={false} muted={true} controls height="100%" url="https://fused-magic.s3.us-west-2.amazonaws.com/workbench-walkthrough-videos/docs_rewrite/visualization_open_edit.mp4" width="100%" />
-<<<<<<< HEAD
-=======
+
 
 
 ## Basics of DeckGL
@@ -10018,8 +9984,6 @@
 This ensures that styling adapts dynamically based on whether the specified property (`metric`) exists in the dataset.
 
 For more details on DeckGL layers and their properties, refer to [DeckGL documentation](https://deck.gl/docs/api-reference/layers/geojson-layer#properties).
-
->>>>>>> 0b23ab5d
 
 #### Default map view
 
